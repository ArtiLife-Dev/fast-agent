--- conflicted
+++ resolved
@@ -34,21 +34,6 @@
 ]
 
 
-<<<<<<< HEAD
-class Provider(Enum):
-    """Supported LLM providers"""
-
-    ANTHROPIC = auto()
-    OPENAI = auto()
-    FAST_AGENT = auto()
-    DEEPSEEK = auto()
-    GENERIC = auto()
-    OPENROUTER = auto()
-    GOOGLE = auto() # Add Google provider
-
-
-=======
->>>>>>> 00399308
 class ReasoningEffort(Enum):
     """Optional reasoning effort levels"""
 
@@ -68,20 +53,6 @@
 class ModelFactory:
     """Factory for creating LLM instances based on model specifications"""
 
-<<<<<<< HEAD
-    # Mapping of provider strings to enum values
-    PROVIDER_MAP = {
-        "anthropic": Provider.ANTHROPIC,
-        "openai": Provider.OPENAI,
-        "fast-agent": Provider.FAST_AGENT,
-        "deepseek": Provider.DEEPSEEK,
-        "generic": Provider.GENERIC,
-        "openrouter": Provider.OPENROUTER,
-        "google": Provider.GOOGLE, # Add Google provider mapping
-    }
-
-=======
->>>>>>> 00399308
     # Mapping of effort strings to enum values
     EFFORT_MAP = {
         "low": ReasoningEffort.LOW,
