--- conflicted
+++ resolved
@@ -150,7 +150,6 @@
 
     model_config = ConfigDict(extra="allow", arbitrary_types_allowed=True)
 
-<<<<<<< HEAD
 
 class GoogleConfig(BaseModel):
     """
@@ -164,8 +163,6 @@
 
     model_config = ConfigDict(extra="allow", arbitrary_types_allowed=True)
 
-=======
->>>>>>> 00399308
 
 class OpenRouterSettings(BaseModel):
     """
